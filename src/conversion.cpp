--- conflicted
+++ resolved
@@ -6,6 +6,7 @@
 #include <cmath>
 #include "symusic/conversion.h"
 #include "symusic/ops.h"
+#include "symusic/mtype.h"
 
 namespace symusic {
 
@@ -334,7 +335,6 @@
 #undef IMPLEMENT_CONVERT
 
 namespace details {
-<<<<<<< HEAD
 
 template<class T, class Convert>
 shared<pyvec<T>> resample_time(const pyvec<T>& data, Convert convert) {
@@ -355,8 +355,11 @@
         capsule.emplace_back(
             convert(item->time), std::max(convert(item->duration), min_dur), item
         );
-=======
-Score<Tick> resample_inner(const Score<Tick> & score, const i32 tpq, const i32 min_dur) {
+    }
+    return std::make_shared<pyvec<T>>(std::move(capsule));
+}
+
+Score<Tick> resample_inner(const Score<Tick>& score, const i32 tpq, const i32 min_dur) {
     if(tpq <= 0) {
         throw std::invalid_argument("symusic::resample: ticks_per_quarter must be positive");
     }
@@ -365,54 +368,15 @@
     }
     Score<Tick> ans(tpq);
     const f64 scale_rate = static_cast<f64>(tpq) / static_cast<f64>(score.ticks_per_quarter);
-
     auto f64toi32 = [](const f64 x) {
         if(x > static_cast<f64>(std::numeric_limits<i32>::max())) {
             throw std::overflow_error("symusic::resample: time after resample (" + std::to_string(x) + ") is out of int32 range");
         }   return static_cast<i32>(std::round(x));
     };
 
-#define CONVERT_TIME(VALUE) \
-    f64toi32(scale_rate * static_cast<f64>(VALUE))
-
-#define RESAMPLE_GENERAL(__COUNT, VEC)                      \
-    ans.VEC.reserve(score.VEC.size());                      \
-    for(const auto &item: score.VEC)                        \
-    ans.VEC.emplace_back(CONVERT_TIME(item.time), item);
-
-#define MAX(a, b) ((a) > (b) ? (a) : (b))
-
-#define RESAMPLE_DUR(__COUNT, VEC)                          \
-    ans.VEC.reserve(score.VEC.size());                      \
-    for(const auto &item: score.VEC)                        \
-        ans.VEC.emplace_back(                               \
-            CONVERT_TIME(item.time),                        \
-            MAX(                                            \
-                CONVERT_TIME(item.duration), min_dur        \
-            ), item                                         \
-       );
-
-    REPEAT_ON(RESAMPLE_GENERAL, time_signatures, key_signatures, tempos, lyrics, markers)
-    const size_t track_num = score.tracks.size();
-    ans.tracks = vec<Track<Tick>>(track_num);
-    for(size_t i = 0; i < track_num; ++i) {
-        const auto &track = score.tracks[i];
-        auto &new_track = ans.tracks[i];
-        new_track.name = track.name;
-        new_track.program = track.program;
-        new_track.is_drum = track.is_drum;
-        REPEAT_ON(RESAMPLE_DUR, tracks[i].notes, tracks[i].pedals)
-        REPEAT_ON(RESAMPLE_GENERAL, tracks[i].controls, tracks[i].pitch_bends)
->>>>>>> af3d7050
-    }
-    return std::make_shared<pyvec<T>>(std::move(capsule));
-}
-
-Score<Tick> resample_inner(const Score<Tick>& score, const i32 tpq, const i32 min_dur) {
-    Score<Tick> ans(tpq);
     const auto  from_tpq = static_cast<double>(score.ticks_per_quarter);
-    auto        convert  = [tpq, from_tpq](const Tick::unit t) -> Tick::unit {
-        return static_cast<Tick::unit>(std::round(static_cast<double>(tpq * t) / from_tpq));
+    auto        convert  = [f64toi32, scale_rate](const Tick::unit t) -> Tick::unit {
+        return f64toi32(scale_rate * static_cast<f64>(t));
     };
 
     // REPEAT_ON(RESAMPLE_GENERAL, time_signatures, key_signatures, tempos, lyrics, markers)
