--- conflicted
+++ resolved
@@ -199,7 +199,7 @@
                     last_channel = channel;
                     last_program = program;
                 }
-                if ((!note_on_queue.empty()) && (cur_tick > note_on_queue.front().time)) {
+                if ((!note_on_queue.empty()) && (cur_tick >= note_on_queue.front().time)) {
                     auto const&      note_on  = note_on_queue.front();
                     typename T::unit duration = tick2unit(cur_tick - note_on.time);
                     track->notes.emplace_back(
@@ -239,28 +239,12 @@
                     if (control_value >= 64) {
                         if (last_pedal_on[channel] < 0) last_pedal_on[channel] = cur_time;
                     } else {
-<<<<<<< HEAD
                         if (last_pedal_on[channel] >= 0) {
                             track.pedals.emplace_back(
                                 last_pedal_on[channel], cur_time - last_pedal_on[channel]
                             );
                             last_pedal_on[channel] = -1;
                         }
-=======
-                        track = &get_track(track_map, stragglers, channel, program, message_num, true);
-                        last_track = track;
-                        last_channel = channel;
-                        last_program = program;
-                    }
-                    if ((!note_on_queue.empty()) && (cur_tick >= note_on_queue.front().time)) {
-                        auto const &note_on = note_on_queue.front();
-                        typename T::unit duration = tick2unit(cur_tick - note_on.time);
-                        track->notes.emplace_back(
-                            tick2unit(note_on.time), duration,
-                            static_cast<i8>(pitch), note_on.velocity
-                        );
-                        note_on_queue.pop();
->>>>>>> eeb6ddd4
                     }
                 }
                 break;
