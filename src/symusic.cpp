//
// Created by lyk on 23-9-20.
//
#include <pybind11/detail/common.h>
#include <string>
#include <pybind11/cast.h>
#include <pybind11/pytypes.h>
#include <pybind11/pybind11.h>
#include <pybind11/stl_bind.h>
#include <pybind11/numpy.h>
#include "Score.hpp"

namespace py = pybind11;
using namespace score;

#define OPAQUE_VEC(i, TYPE) \
    PYBIND11_MAKE_OPAQUE(vec<TYPE<Tick>>) \
    PYBIND11_MAKE_OPAQUE(vec<TYPE<Quarter>>) \
    PYBIND11_MAKE_OPAQUE(vec<TYPE<Second>>)

REPEAT_ON(OPAQUE_VEC, Note, ControlChange, Pedal, TimeSignature, KeySignature, Tempo, PitchBend, TextMeta, Track)

template<typename T>
void sort_by_py_key(vec<T> &self, const py::function & key) {
    pdqsort(self.begin(), self.end(), [&key](const T &a, const T &b) {
        return key(a) < key(b);
    });
}

template<typename T>
vec<T> & py_sort_inplace(vec<T> &self, const py::object & key, const bool reverse) {
    if (key.is_none()) score::utils::sort_by_time(self);
    else sort_by_py_key(self, key.cast<py::function>());
    if (reverse) std::reverse(self.begin(), self.end());
    return self;
}

template<typename T>
py::object py_sort(vec<T> &self, const py::object & key, const bool reverse, const bool inplace = false) {
    if (inplace) {
        py_sort_inplace(self, key, reverse);
        return py::cast(self, py::return_value_policy::reference);
    } else {
        auto copy = vec(self);
        return py::cast(py_sort_inplace(copy, key, reverse), py::return_value_policy::move);
    }
}

template<typename T>
py::class_<T> time_stamp_base(py::module &m, const std::string &name) {
    typedef typename T::unit unit;
    auto event = py::class_<T>(m, name.c_str())
        .def_readwrite("time", &T::time)
        .def("shift_time", [](T &self, const unit offset, const bool inplace) {
                if (inplace) return self.shift_time_inplace(offset);
                else return self.shift_time(offset);
            }, py::arg("offset"), 
            py::arg("inplace")=false, "Shift the event time by offset")
        .def(py::init<const T &>(), "Copy constructor", py::arg("other"))
        .def("copy", &T::copy, "Deep copy", py::return_value_policy::move)
        .def("__copy__", &T::copy, "Deep copy")
        .def("__deepcopy__", &T::copy, "Deep copy")
        .def("__repr__", &T::to_string);

    py::bind_vector<vec<T>>(m, name + "List")
    .def("sort", &py_sort<T>, py::arg("key")=py::none(), py::arg("reverse")=false, py::arg("inplace")=true)
    .def("__repr__", [](const vec<T> &self) { return to_string(self);});
    
    py::implicitly_convertible<py::list, vec<T>>();
    return event;
}

// a template functions for binding all specializations of Note, and return it
template<typename T>
py::class_<Note<T>> bind_note_class(py::module &m, const std::string & name_) {
    typedef typename T::unit unit;
    const std::string name = "Note" + name_;

    return time_stamp_base<Note<T>>(m, name)
        .def(py::init<unit, unit, int8_t, int8_t>(), py::arg("start"), py::arg("duration"), py::arg("pitch"), py::arg("velocity"))
        .def_readwrite("start", &Note<T>::time)
        .def_readwrite("duration", &Note<T>::duration)
        .def_readwrite("pitch", &Note<T>::pitch)
        .def_readwrite("velocity", &Note<T>::velocity)
        .def_property_readonly("end", &Note<T>::end)
        .def("empty", &Note<T>::empty, "duration <= 0 or velocity <= 0")
        .def("end_time", &Note<T>::end)
        .def("shift_pitch", [](Note<T> &self, const int8_t offset, const bool inplace) {
                if (inplace) return py::cast(self.shift_pitch_inplace(offset), py::return_value_policy::reference);
                else return py::cast(self.shift_pitch(offset), py::return_value_policy::move);
            }, py::arg("offset"), py::arg("inplace")=false, "Shift the pitch by offset")
        .def("shift_velocity", [](Note<T> &self, const int8_t offset, const bool inplace) {
                if (inplace) return py::cast(self.shift_velocity_inplace(offset), py::return_value_policy::reference);
                else return py::cast(self.shift_velocity(offset), py::return_value_policy::move);
            }, py::arg("offset"), py::arg("inplace")=false, "Shift the velocity by offset");
}

// bind score::KeySignature<T>
template<typename T>
py::class_<score::KeySignature<T>> bind_key_signature_class(py::module &m, const std::string & name_) {
    typedef typename T::unit unit;
    const auto name = "KeySignature" + name_;

    return time_stamp_base<score::KeySignature<T>>(m, name)
        .def(py::init<unit, i8, u8>(), py::arg("time"), py::arg("key"), py::arg("tonality"))
        .def_readwrite("key", &score::KeySignature<T>::key)
        .def_readwrite("tonality", &score::KeySignature<T>::tonality);
}

// bind score::TimeSignature<T>
template<typename T>
py::class_<score::TimeSignature<T>> bind_time_signature_class(py::module &m, const std::string & name_) {
    typedef typename T::unit unit;
    const auto name = "TimeSignature" + name_;

    return time_stamp_base<score::TimeSignature<T>>(m, name)
        .def(py::init<unit, u8, u8>())
        .def_readwrite("numerator", &score::TimeSignature<T>::numerator)
        .def_readwrite("denominator", &score::TimeSignature<T>::denominator);
}

// bind score::ControlChange<T>
template<typename T>
py::class_<score::ControlChange<T>> bind_control_change_class(py::module &m, const std::string & name_) {
    typedef typename T::unit unit;
    const auto name = "ControlChange" + name_;

    return time_stamp_base<score::ControlChange<T>>(m, name)
        .def(py::init<unit, u8, u8>(), py::arg("time"), py::arg("number"), py::arg("value"))
        .def_readwrite("value", &score::ControlChange<T>::value)
        .def_readwrite("number", &score::ControlChange<T>::number);
}

// bind Pedal<T>
template<typename T>
py::class_<score::Pedal<T>> bind_pedal_class(py::module &m, const std::string & name_) {
    typedef typename T::unit unit;
    const auto name = "Pedal" + name_;

    return time_stamp_base<score::Pedal<T>>(m, name)
        .def(py::init<unit, unit>(), py::arg("time"), py::arg("duration"))
        .def_readwrite("duration", &score::Pedal<T>::duration);
}

// bind score::Tempo<T>
template<typename T>
py::class_<score::Tempo<T>> bind_tempo_class(py::module &m, const std::string & name_) {
    typedef typename T::unit unit;
    const auto name = "Tempo" + name_;
    return time_stamp_base<score::Tempo<T>>(m, name)
        .def(py::init<unit, float>(), py::arg("time"), py::arg("qpm"))
        .def_readwrite("tempo", &score::Tempo<T>::qpm);
}

// bind score::PitchBend<T>
template<typename T>
py::class_<score::PitchBend<T>> bind_pitch_bend_class(py::module &m, const std::string & name_) {
    typedef typename T::unit unit;
    const auto name = "PitchBend" + name_;

    return time_stamp_base<score::PitchBend<T>>(m, name)
        .def(py::init<unit, i32>(), py::arg("time"), py::arg("value"))
        .def_readwrite("value", &score::PitchBend<T>::value);
}

// bind score::TextMeta<T>
template<typename T>
py::class_<score::TextMeta<T>> bind_text_meta_class(py::module &m, const std::string & name_) {
    typedef typename T::unit unit;
    const auto name = "TextMeta" + name_;

    return time_stamp_base<score::TextMeta<T>>(m, name)
        .def(py::init<unit, std::string &>(), py::arg("time"), py::arg("text"))
        .def_readwrite("text", &score::TextMeta<T>::text);
}

template<typename T>
Track<T>&py_sort_track_inplace(Track<T> &self, py::object key, const bool reverse) {
    py_sort_inplace(self.notes, key, reverse);
    py_sort_inplace(self.controls, key, reverse);
    py_sort_inplace(self.pitch_bends, key, reverse);
    py_sort_inplace(self.pedals, key, reverse);
    return self;
};

template<typename T>
py::object py_sort_track(Track<T> &self, py::object key, const bool reverse, const bool inplace = false) {
    if (inplace) {
        py_sort_track_inplace(self, key, reverse);
        return py::cast(self, py::return_value_policy::reference);
    } else {
        auto copy = self;
        return py::cast(py_sort_track_inplace(copy, key, reverse), py::return_value_policy::move);
    }
};


// shift time track
template<typename T>
py::object py_shift_time_track(Track<T> &self, const typename T::unit offset, const bool inplace = true) {
    if (inplace) {
        return py::cast(self.shift_time_inplace(offset), py::return_value_policy::reference);
    } else {
        return py::cast(self.shift_time(offset), py::return_value_policy::move);
    }
};

// shift pitch track
template<typename T>
py::object py_shift_pitch_track(Track<T> &self, const int8_t offset, const bool inplace = true) {
    if (inplace) {
        return py::cast(self.shift_pitch_inplace(offset), py::return_value_policy::reference);
    } else {
        return py::cast(self.shift_pitch(offset), py::return_value_policy::move);
    }
};

// shift velocity track
template<typename T>
py::object py_shift_velocity_track(Track<T> &self, const int8_t offset, const bool inplace = true) {
    if (inplace) {
        return py::cast(self.shift_velocity_inplace(offset), py::return_value_policy::reference);
    } else {
        return py::cast(self.shift_velocity(offset), py::return_value_policy::move);
    }
};

// bind score::Track<T>
template<typename T>
py::class_<score::Track<T>> bind_track_class(py::module &m, const std::string & name_) {
    const auto name = "Track" + name_;
    auto event = py::class_<score::Track<T>>(m, name.c_str())
        .def(py::init<>())
        .def(py::init<const score::Track<T> &>(), "Copy constructor", py::arg("other"))
        .def("copy", &score::Track<T>::copy, "Deep copy", py::return_value_policy::move)
        .def("__copy__", &score::Track<T>::copy, "Deep copy")
        .def("__deepcopy__", &score::Track<T>::copy, "Deep copy")
        .def("__repr__", &score::Track<T>::to_string)
        .def_readwrite("notes", &score::Track<T>::notes)
        .def_readwrite("controls", &score::Track<T>::controls)
        .def_readwrite("pitch_bends", &score::Track<T>::pitch_bends)
        .def_readwrite("pedals", &score::Track<T>::pedals)
        .def_readwrite("is_drum", &score::Track<T>::is_drum)
        .def_readwrite("program", &score::Track<T>::program)
        .def_readwrite("name", &score::Track<T>::name)
        .def("sort", &py_sort_track<T>, py::arg("key")=py::none(), py::arg("reverse")=false, py::arg("inplace")=true)
        .def("end", &Track<T>::end)
        .def("start", &score::Track<T>::start)
        .def("note_num", &score::Track<T>::note_num)
        .def("empty", &score::Track<T>::empty)
<<<<<<< HEAD
        .def("clip", &Track<T>::clip, "Clip notes and controls to a given time range")
        .def("shift_time_inplace", &score::Track<T>::shift_time_inplace)
        .def("shift_time", &score::Track<T>::shift_time, py::return_value_policy::move)
        .def("shift_pitch_inplace", &score::Track<T>::shift_pitch_inplace)
        .def("shift_pitch", &score::Track<T>::shift_pitch)
        .def("shift_velocity_inplace", &score::Track<T>::shift_velocity_inplace)
        .def("shift_velocity", &score::Track<T>::shift_velocity)
        .def("onset_pianoroll", [](score::Track<T> &self, float quantization) {
            score::pianoroll::TrackPianoRoll pianoroll = self.onset_pianoroll(quantization);

            return py::array_t<float>(py::buffer_info{
                pianoroll.data,
                sizeof(float),
                py::format_descriptor<float>::format(),
                2,
                { pianoroll.pitch_dim, pianoroll.time_dim },
                { sizeof(float) * pianoroll.time_dim,
                sizeof(float) }
            });
        })
        .def("frame_pianoroll", [](score::Track<T> &self, float quantization) {
            score::pianoroll::TrackPianoRoll pianoroll = self.frame_pianoroll(quantization);

            return py::array_t<float>(py::buffer_info{
                pianoroll.data,
                sizeof(float),
                py::format_descriptor<float>::format(),
                2,
                { pianoroll.pitch_dim, pianoroll.time_dim },
                { sizeof(float) * pianoroll.time_dim,
                sizeof(float) }
            });
        });
=======
        .def("clip", &Track<T>::clip, "Clip notes and controls to a given time range", py::arg("start"), py::arg("end"), py::arg("clip_end")=false)
        .def("shift_time", &py_shift_time_track<T>, py::arg("offset"), py::arg("inplace")=false)
        .def("shift_pitch", &py_shift_pitch_track<T>, py::arg("offset"), py::arg("inplace")=false)
        .def("shift_velocity", &py_shift_velocity_track<T>, py::arg("offset"), py::arg("inplace")=false);
        
>>>>>>> fc797005
        
    py::bind_vector<vec<score::Track<T>>>(m, name + "List")
        .def("sort_inplace", [](vec<score::Track<T>> &self, const py::object & key, const bool reverse) {
            if (key.is_none()) throw std::invalid_argument("key must be specified");
            else sort_by_py_key(self, key.cast<py::function>());
            if (reverse) std::reverse(self.begin(), self.end());
            return self;
        }, py::arg("key"), py::arg("reverse")=false)
        .def("sort", [](const vec<score::Track<T>> &self, const py::object & key, const bool reverse) {
            auto copy = self;
            if (key.is_none()) throw std::invalid_argument("key must be specified");
            else sort_by_py_key(copy, key.cast<py::function>());
            if (reverse) std::reverse(copy.begin(), copy.end());
            return copy;
        }, py::arg("key"), py::arg("reverse")=false)
        .def("__repr__", [](const vec<score::Track<T>> &self) {
            return to_string(self);
        });

    py::implicitly_convertible<py::list, vec<score::Track<T>>>();

    return event;
}

// py sort score
template<typename T>
Score<T>& py_sort_score_inplace(Score<T> &self, py::object key, bool reverse) {
    py_sort_inplace(self.time_signatures, key, reverse);
    py_sort_inplace(self.key_signatures, key, reverse);
    py_sort_inplace(self.tempos, key, reverse);
    py_sort_inplace(self.lyrics, key, reverse);
    py_sort_inplace(self.markers, key, reverse);
    for(auto &track: self.tracks) 
        py_sort_track_inplace(track, key, reverse);
    return self;
};

template<typename T>
py::object py_sort_score(Score<T> &self, py::object key, bool reverse, bool inplace = false) {
    if (inplace) {
        py_sort_score_inplace(self, key, reverse);
        return py::cast(self, py::return_value_policy::reference);
    } else {
        auto copy = self;
        py_sort_score_inplace(copy, key, reverse);
        return py::cast(copy, py::return_value_policy::move);
    }
};

// py shift time score
template<typename T>
py::object py_shift_time_score(Score<T> &self, const typename T::unit offset, const bool inplace = true) {
    if (inplace) {
        return py::cast(self.shift_time_inplace(offset), py::return_value_policy::reference);
    } else {
        return py::cast(self.shift_time(offset), py::return_value_policy::move);
    }
};

// py shift pitch score
template<typename T>
py::object py_shift_pitch_score(Score<T> &self, const int8_t offset, const bool inplace = true) {
    if (inplace) {
        return py::cast(self.shift_pitch_inplace(offset), py::return_value_policy::reference);
    } else {
        return py::cast(self.shift_pitch(offset), py::return_value_policy::move);
    }
};

// py shift velocity score
template<typename T>
py::object py_shift_velocity_score(Score<T> &self, const int8_t offset, const bool inplace = true) {
    if (inplace) {
        return py::cast(self.shift_velocity_inplace(offset), py::return_value_policy::reference);
    } else {
        return py::cast(self.shift_velocity(offset), py::return_value_policy::move);
    }
};


// bind score::Score<T>
template<typename T>
py::class_<Score<T>> bind_score_class(py::module &m, const std::string & name_) {
    const auto name = "Score" + name_;

    return py::class_<Score<T>>(m, name.c_str())
        .def(py::init<>())
        .def(py::init<const Score<T> &>(), "Copy constructor", py::arg("other"))
        .def(py::init(&Score<T>::from_file), "Load from midi file", py::arg("path"))
        .def("copy", &Score<T>::copy, "Deep copy", py::return_value_policy::move)
        .def("__copy__", &Score<T>::copy, "Deep copy")
        .def("__deepcopy__", &Score<T>::copy, "Deep copy")
        .def("__repr__", &Score<T>::to_string)
        .def_property_readonly_static("from_file", [](const py::object &) {
            return py::cpp_function([](std::string &x) { return Score<T>::from_file(x); });
        })  // binding class method in an erratic way: https://github.com/pybind/pybind11/issues/1693
        .def_readwrite("ticks_per_quarter", &Score<T>::ticks_per_quarter)
        .def_readwrite("tracks", &Score<T>::tracks)
        .def_readwrite("time_signatures", &Score<T>::time_signatures)
        .def_readwrite("key_signatures", &Score<T>::key_signatures)
        .def_readwrite("tempos", &Score<T>::tempos)
        .def_readwrite("lyrics", &Score<T>::lyrics)
        .def_readwrite("markers", &Score<T>::markers)
        .def("sort", &py_sort_score<T>, py::arg("key")=py::none(), py::arg("reverse")=false, py::arg("inplace")=true)
        .def("clip", &Score<T>::clip, "Clip events a given time range", py::arg("start"), py::arg("end"), py::arg("clip_end")=false)
        .def("shift_time", &py_shift_time_score<T>, py::arg("offset"), py::arg("inplace")=false)
        .def("shift_pitch", &py_shift_pitch_score<T>, py::arg("offset"), py::arg("inplace")=false)
        .def("shift_velocity", &py_shift_velocity_score<T>, py::arg("offset"), py::arg("inplace")=false)
        .def("start", &Score<T>::start)
        .def("end", &Score<T>::end)
        .def("note_num", &Score<T>::note_num)
        .def("empty", &Score<T>::empty);
}

py::module & core_module(py::module & m){
    const std::string tick = "Tick", quarter = "Quarter", second = "Second";

    bind_note_class<Tick>(m, tick);
    bind_note_class<Quarter>(m, quarter);
    bind_note_class<Second>(m, second);


    bind_control_change_class<Tick>(m, tick);
    bind_control_change_class<Quarter>(m, quarter);
    bind_control_change_class<Second>(m, second);

    bind_pedal_class<Tick>(m, tick);
    bind_pedal_class<Quarter>(m, quarter);
    bind_pedal_class<Second>(m, second);

    bind_tempo_class<Tick>(m, tick);
    bind_tempo_class<Quarter>(m, quarter);
    bind_tempo_class<Second>(m, second);

    bind_time_signature_class<Tick>(m, tick);
    bind_time_signature_class<Quarter>(m, quarter);
    bind_time_signature_class<Second>(m, second);

    bind_key_signature_class<Tick>(m, tick);
    bind_key_signature_class<Quarter>(m, quarter);
    bind_key_signature_class<Second>(m, second);

    bind_pitch_bend_class<Tick>(m, tick);
    bind_pitch_bend_class<Quarter>(m, quarter);
    bind_pitch_bend_class<Second>(m, second);

    bind_text_meta_class<Tick>(m, tick);
    bind_text_meta_class<Quarter>(m, quarter);
    bind_text_meta_class<Second>(m, second);

    bind_track_class<Tick>(m, tick);
    bind_track_class<Quarter>(m, quarter);
    bind_track_class<Second>(m, second);

    auto score_tick = bind_score_class<Tick>(m, tick);
    auto score_quarter = bind_score_class<Quarter>(m, quarter);
    //    bind_score_class<Second>(m, second);
    return m;
}

PYBIND11_MODULE(core, m) {

    auto tick = py::class_<Tick>(m, "Tick")
        .def(py::init<>())
        .def("__repr__", [](const Tick &) { return "TimeUnit::Tick"; })
        .def("is_time_unit", [](const Tick &) { return true; });

    auto quarter = py::class_<Quarter>(m, "Quarter")
        .def(py::init<>())
        .def("__repr__", [](const Quarter &) { return "TimeUnit::Quarter"; })
        .def("is_time_unit", [](const Quarter &) { return true; });

    auto second = py::class_<Second>(m, "Second")
        .def(py::init<>())
        .def("__repr__", [](const Second &) { return "TimeUnit::Second"; })
        .def("is_time_unit", [](const Second &) { return true; });

    // def __eq__ for all time units
    tick.def("__eq__", [](const Tick &, const py::object &other) {
        if (py::isinstance<Tick>(other)) return true;
        return false;
    });

    quarter.def("__eq__", [](const Quarter &, const py::object &other) {
        if (py::isinstance<Quarter>(other)) return true;
        return false;
    });

    second.def("__eq__", [](const Second &, const py::object &other) {
        if (py::isinstance<Second>(other)) return true;
        return false;
    });

    core_module(m);

}<|MERGE_RESOLUTION|>--- conflicted
+++ resolved
@@ -248,14 +248,10 @@
         .def("start", &score::Track<T>::start)
         .def("note_num", &score::Track<T>::note_num)
         .def("empty", &score::Track<T>::empty)
-<<<<<<< HEAD
-        .def("clip", &Track<T>::clip, "Clip notes and controls to a given time range")
-        .def("shift_time_inplace", &score::Track<T>::shift_time_inplace)
-        .def("shift_time", &score::Track<T>::shift_time, py::return_value_policy::move)
-        .def("shift_pitch_inplace", &score::Track<T>::shift_pitch_inplace)
-        .def("shift_pitch", &score::Track<T>::shift_pitch)
-        .def("shift_velocity_inplace", &score::Track<T>::shift_velocity_inplace)
-        .def("shift_velocity", &score::Track<T>::shift_velocity)
+        .def("clip", &Track<T>::clip, "Clip notes and controls to a given time range", py::arg("start"), py::arg("end"), py::arg("clip_end")=false)
+        .def("shift_time", &py_shift_time_track<T>, py::arg("offset"), py::arg("inplace")=false)
+        .def("shift_pitch", &py_shift_pitch_track<T>, py::arg("offset"), py::arg("inplace")=false)
+        .def("shift_velocity", &py_shift_velocity_track<T>, py::arg("offset"), py::arg("inplace")=false)
         .def("onset_pianoroll", [](score::Track<T> &self, float quantization) {
             score::pianoroll::TrackPianoRoll pianoroll = self.onset_pianoroll(quantization);
 
@@ -282,13 +278,6 @@
                 sizeof(float) }
             });
         });
-=======
-        .def("clip", &Track<T>::clip, "Clip notes and controls to a given time range", py::arg("start"), py::arg("end"), py::arg("clip_end")=false)
-        .def("shift_time", &py_shift_time_track<T>, py::arg("offset"), py::arg("inplace")=false)
-        .def("shift_pitch", &py_shift_pitch_track<T>, py::arg("offset"), py::arg("inplace")=false)
-        .def("shift_velocity", &py_shift_velocity_track<T>, py::arg("offset"), py::arg("inplace")=false);
-        
->>>>>>> fc797005
         
     py::bind_vector<vec<score::Track<T>>>(m, name + "List")
         .def("sort_inplace", [](vec<score::Track<T>> &self, const py::object & key, const bool reverse) {
